--- conflicted
+++ resolved
@@ -37,7 +37,6 @@
 
 ## Examples
 
-<<<<<<< HEAD
 The most common way to interact with a *phidgets* board is to set up listeners for the
 things you are interested in. For example, this code will log to the console all changes
 detected on the analog sensor inputs of the device:
@@ -98,67 +97,12 @@
     '0': 0,
     '1': 67,
     '2': 0,
-    '3': 12,
+    '3': 13,
 
     // etc.
 }
 ```
 
-=======
-Here's how to set up listeners for a *PhidgetInterfaceKit* board.
-
-The most common way to interact with a *phidgets* is to set up listeners for the things
-you are interested in. For exemple, this code will log to the console all changes detected
-on the analog sensor inputs of the device:
-
-```javascript
-var phidgets = require('phidgets');
-
-var pik = new phidgets.PhidgetInterfaceKit();
-
-pik.on('sensor', function(emitter, data) {
-    console.log('Sensor: ' + data.index + ', value: ' + data.value);
-});
-
-pik.open();
-```
-
-Since the all pertinent functions are chainable, the above example can be written more
-concisely:
-
-```javascript
-var phidgets = require('phidgets');
-
-var pik = new phidgets.PhidgetInterfaceKit()
-    .on('sensor', function(emitter, data) {
-        console.log('Sensor: ' + data.index + ', value: ' + data.value);
-    })
-    .open();
-```
-
-When no parameters are passed to the `open()` method, the first matching device on the
-local machine is used. If you have multiple devices connected, you can connect to a
-specific one by passing its serial number or label (as defined in the webservice control
-panel):
-
-```javascript
-pik.open({
-    serial: 123456,
-    label: mydevice
-});
-```
-
-You can also connect to devices on another machine:
-
-```javascript
-pik.open({
-    host: 123.123.123.123,
-    port: 5001
-});
-```
-
-
->>>>>>> 84c32327
 
 
 ### Objects
